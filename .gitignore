--- conflicted
+++ resolved
@@ -1,43 +1,3 @@
-<<<<<<< HEAD
-*~
-*#
-.DS_Store
-
-/*.tar.gz
-/tmp
-
-/julia
-/julia-debug-*
-/julia-release-*
-/libjulia-debug.so
-/libjulia-debug.dylib
-/libjulia-release.so
-/libjulia-release.dylib
-
-/boot.j.inc
-/sys.ji
-/sys0.ji
-/h2j
-
-*.exe
-*.dll
-*.do
-*.o
-
-*.out
-
-*.files
-*.config
-*.includes
-*.creator
-*.user
-*.orig
-
-include
-lib
-
-/usr
-=======
 *~
 *#
 .DS_Store
@@ -63,5 +23,4 @@
 *.user
 *.orig
 
-/usr
->>>>>>> af104a5f
+/usr